--- conflicted
+++ resolved
@@ -250,14 +250,8 @@
 
     # compare the module results to the truth values
     accuracy = 1e-8
-<<<<<<< HEAD
-
-    testFailCount, testMessages = unitTestSupport.compareArrayND(trueVector, moduleOutput, accuracy, "rwMotorTorques",
-                                                             MAX_EFF_CNT, testFailCount, testMessages)
-=======
     testFailCount, testMessages = unitTestSupport.compareArrayND(trueVector, moduleOutput, accuracy, "rwMotorTorques",
                                                                  MAX_EFF_CNT, testFailCount, testMessages)
->>>>>>> d4304ef8
         
 
     #   print out success message if no error were found
@@ -288,9 +282,5 @@
     test_rwMotorTorque(False,
                 1,      # numControlAxes
                 4,      # numWheels
-<<<<<<< HEAD
-                "ON"    # RWAvailMsg ("NO", "ON", "OFF")
-=======
                 "NO"    # RWAvailMsg ("NO", "ON", "OFF")
->>>>>>> d4304ef8
                )
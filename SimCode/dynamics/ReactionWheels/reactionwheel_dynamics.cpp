--- conflicted
+++ resolved
@@ -3,11 +3,7 @@
 #include "utilities/linearAlgebra.h"
 #include <cstring>
 #include <iostream>
-<<<<<<< HEAD
-#include <math.h>
-=======
 #include <cmath>
->>>>>>> e91992d6
 
 /*! This is the constructor.  It sets some default initializers that can be
  overriden by the user.*/
@@ -46,11 +42,7 @@
     //! - Clear out any currently firing RWs and re-init cmd array
     NewRWCmds.clear();
     NewRWCmds.insert(NewRWCmds.begin(), ReactionWheelData.size(), RWCmdInitializer );
-<<<<<<< HEAD
-    //! - Clear out the incoming command buffer and resize to max thrusters
-=======
 //    ! - Clear out the incoming command buffer and resize to max RWs
->>>>>>> e91992d6
     if(IncomingCmdBuffer != NULL)
     {
         delete [] IncomingCmdBuffer;
@@ -151,21 +143,6 @@
 {
  //! Begin method steps
  std::vector<RWCmdStruct>::iterator CmdIt;
-<<<<<<< HEAD
- std::vector<ReactionWheelConfigData>::iterator it;
-
- for(it = ReactionWheelData.begin(), CmdIt=NewRWCmds.begin();
-     CmdIt!=NewRWCmds.end(); CmdIt++, it++)
- {
-	 //! - Just set the motor torque equal to the torque request for now
-	 it->currentTorque = CmdIt->TorqueRequest;
-	 if (fabs(it->currentTorque) > it->MaxTorque)
-	 {
-		 it->currentTorque /= fabs(it->currentTorque);
-		 it->currentTorque *= it->MaxTorque;
-	 }
-	 v3Scale(CmdIt->TorqueRequest, &(ReactionWheelData[0].ReactionWheelDirection[0]), StrTorque);
-=======
  int RWIter = 0;
  double tau_S_temp[3];
  double u_s;
@@ -231,7 +208,6 @@
   }
   
   RWIter++;
->>>>>>> e91992d6
 
  }
 
@@ -265,9 +241,6 @@
     //! - Read the inputs and then call ConfigureRWRequests to set up dynamics
     ReadInputs();
     ConfigureRWRequests(CurrentSimNanos*1.0E-9);
-<<<<<<< HEAD
 	WriteOutputMessages(CurrentSimNanos);
 
-=======
->>>>>>> e91992d6
 }